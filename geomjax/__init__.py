--- conflicted
+++ resolved
@@ -10,11 +10,7 @@
 from .mcmc.ghmc import ghmc
 from .mcmc.hmc import dynamic_hmc, hmc
 from .mcmc.nuts import nuts
-<<<<<<< HEAD
-from .lmc.lmc import dynamic_lmc, lmc
-=======
-from .lmc.lmc import lmc, LMCState
->>>>>>> f85b889c
+from .lmc.lmc import dynamic_lmc, lmc, LMCState
 from .rmhmc.rmhmc import rmhmc
 
 from .lmc.glmc import glmc
